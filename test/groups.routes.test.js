import _ from 'lodash';
import app from '../server/index';
import async from 'async';
import { expect } from 'chai';
import request from 'supertest-as-promised';
import chanceLib from 'chance';
import * as utils from '../test/utils';
import roles from '../server/constants/roles';
import sinon from 'sinon';
import emailLib from '../server/lib/email';
import stripeMock from './mocks/stripe';
import models from '../server/models';
import {appStripe} from '../server/gateways/stripe';

const chance = chanceLib.Chance();

const application = utils.data('application');
const userData = utils.data('user1');
const userData2 = utils.data('user2');
const userData3 = utils.data('user3');
const publicGroupData = utils.data('group1');
const transactionsData = utils.data('transactions1').transactions;

describe('groups.routes.test.js', () => {

  let user;

  beforeEach(() => utils.resetTestDB());

  beforeEach('create user', () => models.User.create(userData).tap(u => user = u));

  // Stripe stub.
  beforeEach(() => {
    const stub = sinon.stub(appStripe.accounts, 'create');
    stub.yields(null, stripeMock.accounts.create);
  });
  afterEach(() => {
    appStripe.accounts.create.restore();
  });

  /**
   * Create.
   */
  describe('#create', () => {

    it('fails creating a group if no api_key', () =>
      request(app)
        .post('/groups')
        .send({
          group: publicGroupData
        })
        .expect(400)
    );

    it('fails creating a group without name', (done) => {
      const group = _.omit(publicGroupData, 'name');
      group.users = [{email: userData.email, role: roles.MEMBER}];
      request(app)
        .post('/groups')
        .send({
          api_key: application.api_key,
          group
        })
        .expect(400)
        .end((e, res) => {
          expect(e).to.not.exist;
          expect(res.body).to.have.property('error');
          expect(res.body.error).to.have.property('message', 'notNull Violation: name cannot be null');
          expect(res.body.error).to.have.property('type', 'validation_failed');
          expect(res.body.error).to.have.property('fields');
          expect(res.body.error.fields).to.contain('name');
          done();
        });
    });

    it('fails if the tier has missing data', () => {
      const g = Object.assign({}, publicGroupData, { users: [{email: userData.email, role: roles.HOST}]});
      g.tiers = [{ // interval missing
        name: 'Silver',
        description: 'Silver',
        range: [100, 200]
      }];

      return request(app)
        .post('/groups')
        .send({
          api_key: application.api_key,
          group: g
        })
        .expect(400, {
          error: {
            code: 400,
            type: 'validation_failed',
            message: 'Validation error: \"interval\" is required',
            fields: ['tiers']
          }
        })
    });

    describe('successfully create a group', () => {
      let response, group;

      beforeEach('subscribe host to group.created notification', () => models.Notification.create({UserId: user.id, type: 'group.created', channel: 'email'}));

      beforeEach('spy on emailLib', () => sinon.spy(emailLib, 'sendMessageFromActivity'));
      beforeEach('create the collective', (done) => {
        const users = [
              _.assign(_.omit(userData2, 'password'), {role: roles.MEMBER}),
              _.assign(_.omit(userData3, 'password'), {role: roles.MEMBER})];

<<<<<<< HEAD
        group = Object.assign({}, publicGroupData, {users})
        group.HostId = user.id;
=======
      request(app)
        .post('/groups')
        .send({
          api_key: application.api_key,
          group: g
        })
        .expect(200)
        .end((e, res) => {
          expect(e).to.not.exist;
          expect(res.body).to.have.property('id');
          expect(res.body).to.have.property('name');
          expect(res.body).to.have.property('mission');
          expect(res.body).to.have.property('description');
          expect(res.body).to.have.property('longDescription');
          expect(res.body).to.have.property('logo');
          expect(res.body).to.have.property('video');
          expect(res.body).to.have.property('image');
          expect(res.body).to.have.property('backgroundImage');
          expect(res.body).to.have.property('expensePolicy');
          expect(res.body).to.have.property('createdAt');
          expect(res.body).to.have.property('updatedAt');
          expect(res.body).to.have.property('twitterHandle');
          expect(res.body).to.have.property('website');
          expect(res.body).to.have.property('isActive', true);
>>>>>>> 85823e08

        request(app)
          .post('/groups')
          .send({
            api_key: application.api_key,
            group
          })
          .expect(200)
          .end((e, res) => {
            expect(e).to.not.exist;
            response = res.body;
            done();
          })
      });

      afterEach('restore emailLib', () => emailLib.sendMessageFromActivity.restore());

      it('sends an email to the host', () => {
        const activity = emailLib.sendMessageFromActivity.args[0][0];
        expect(activity.type).to.equal('group.created');
        expect(activity.data).to.have.property('group');
        expect(activity.data).to.have.property('host');
        expect(activity.data).to.have.property('user');
        expect(emailLib.sendMessageFromActivity.args[0][1].User.email).to.equal(user.email);
      });

      it('returns the attributes of the collective', () => {
        expect(response).to.have.property('id');
        expect(response).to.have.property('name');
        expect(response).to.have.property('mission');
        expect(response).to.have.property('description');
        expect(response).to.have.property('longDescription');
        expect(response).to.have.property('logo');
        expect(response).to.have.property('video');
        expect(response).to.have.property('image');
        expect(response).to.have.property('backgroundImage');
        expect(response).to.have.property('expensePolicy');
        expect(response).to.have.property('createdAt');
        expect(response).to.have.property('updatedAt');
        expect(response).to.have.property('twitterHandle');
        expect(response).to.have.property('website');
        expect(response).to.have.property('isActive', false);
      });

      it('assigns the users as members', () => {
        return Promise.all([
          models.UserGroup.findOne({where: { UserId: user.id, role: roles.HOST }}),
          models.UserGroup.count({where: { role: roles.MEMBER }}),
          models.Group.find({where: { slug: group.slug }})
          ])
        .then(results => {
          expect(results[0].GroupId).to.equal(1);
          expect(results[1]).to.equal(2);
          expect(results[2].lastEditedByUserId).to.equal(2);
        });
      });

    });

  });

  /**
   * Create from Github
   */
  describe('#createFromGithub', () => {

    it('fails creating a group if param value is not github', () =>
      request(app)
        .post('/groups?flow=blah')
        .send({
          payload: publicGroupData
        })
        .expect(400)
    );

    it('fails creating a group if no api key', () =>
      request(app)
        .post('/groups?flow=github')
        .send({
          payload: publicGroupData
        })
        .expect(400)
    );

    it('fails creating a group without payload', () =>
      request(app)
        .post('/groups?flow=github')
        .send({
          group: publicGroupData,
          api_key: application.api_key
        })
        .expect(400)
    );

    describe('Successfully create a group and ', () => {

      const { ConnectedAccount } = models;

      beforeEach(() => {
        const { User } = models;

        // create connected account like the oauth happened
        let preCA;
        return ConnectedAccount.create({
          username: 'asood123',
          provider: 'github',
          secret: 'xxxxx'
        })
        .then(ca => {
          preCA = ca;
          return User.create({email: 'githubuser@gmail.com'});
        })
        .then(user => user.addConnectedAccount(preCA));
      });

      beforeEach(() => sinon.spy(emailLib, 'send'));

      afterEach(() => emailLib.send.restore());

      it('assigns contributors as users with connectedAccounts', () =>
        request(app)
        .post('/groups?flow=github')
        .set('Authorization', `Bearer ${user.jwt({ scope: 'connected-account', username: 'asood123', connectedAccountId: 1})}`)
        .send({
          payload: {
            group: {
              name:'Loot',
              slug:'Loot',
              expensePolicy: 'expense policy',
              mission: 'mission statement'
            },
            users: ['asood123', 'oc'],
            github_username: 'asood123'
          },
          api_key: application.api_key
        })
        .expect(200)
        .toPromise()
        .tap(res => {
          expect(res.body).to.have.property('id');
          expect(res.body).to.have.property('name', 'Loot');
          expect(res.body).to.have.property('slug', 'loot');
          expect(res.body).to.have.property('mission', 'mission statement');
          expect(res.body).to.have.property('description');
          expect(res.body).to.have.property('longDescription');
          expect(res.body).to.have.property('expensePolicy', 'expense policy');
          expect(res.body).to.have.property('isActive', false);
          expect(emailLib.send.lastCall.args[1]).to.equal('githubuser@gmail.com');
        })
        .then(() => ConnectedAccount.findOne({where: {username: 'asood123'}}))
        .then(ca => {
          expect(ca).to.have.property('provider', 'github');
          return ca.getUser();
        })
        .then(user => expect(user).to.exist)
        .then(() => ConnectedAccount.findOne({where: {username: 'oc'}}))
        .then(ca => {
          expect(ca).to.have.property('provider', 'github');
          return ca.getUser();
        })
        .tap(user => expect(user).to.exist)
        .then(caUser => caUser.getGroups({paranoid: false})) // because we are setting deletedAt
        .tap(groups => expect(groups).to.have.length(1))
        .tap(groups => expect(groups[0].lastEditedByUserId).to.equal(2))
        .then(() => models.UserGroup.findAll())
        .then(userGroups => {
          expect(userGroups).to.have.length(3);
          expect(userGroups[0]).to.have.property('role', roles.MEMBER);
          expect(userGroups[1]).to.have.property('role', roles.HOST);
          expect(userGroups[2]).to.have.property('role', roles.MEMBER);
          return null;
        }))
    });

  });

  /**
   * Get.
   */
  describe('#get', () => {

    let publicGroup;

    const stubStripe = () => {
      const stub = sinon.stub(appStripe.accounts, 'create');
      const mock = stripeMock.accounts.create;
      mock.email = chance.email();
      stub.yields(null, mock);
    };

    beforeEach(() => utils.resetTestDB());

    beforeEach(() => {
      appStripe.accounts.create.restore();
      stubStripe();
    });

    // Create the public group with user.
    beforeEach('create public group with host', (done) => {
      request(app)
        .post('/groups')
        .send({
          api_key: application.api_key,
          group: Object.assign({}, publicGroupData, { isActive: true, slug: 'another', users: [ Object.assign({}, userData, { role: roles.HOST} )]})
        })
        .expect(200)
        .end((e, res) => {
          expect(e).to.not.exist;
          models.Group
            .findById(parseInt(res.body.id))
            .tap((g) => {
              publicGroup = g;
              done();
            })
            .catch(done);
        });
    });

    beforeEach(() => models.StripeAccount
      .create({ stripePublishableKey: stripeMock.accounts.create.keys.publishable })
      .tap(account => user.setStripeAccount(account))
      .tap(account => user.setStripeAccount(account)));

    // Create another user.
    beforeEach('create a new payment method for user', () => models.PaymentMethod.create({UserId: user.id}))

    // Create a transaction for group1.
    beforeEach('create a transaction for group 1', () =>
      request(app)
        .post(`/groups/${publicGroup.id}/transactions`)
        .set('Authorization', `Bearer ${user.jwt()}`)
        .send({
          api_key: application.api_key,
          transaction: transactionsData[8]
        })
        .expect(200)
    );

    it('fails getting an undefined group', () =>
      request(app)
        .get(`/groups/undefined?api_key=${application.api_key}`)
        .expect(404)
    );

    it('successfully get a group', (done) => {
      request(app)
        .get(`/groups/${publicGroup.id}?api_key=${application.api_key}`)
        .expect(200)
        .end((e, res) => {
          expect(e).to.not.exist;
          expect(res.body).to.have.property('id', publicGroup.id);
          expect(res.body).to.have.property('name', publicGroup.name);
          expect(res.body).to.have.property('isActive', true);
          expect(res.body).to.have.property('stripeAccount');
          expect(res.body).to.have.property('yearlyIncome');
          expect(res.body).to.have.property('backersCount');
          expect(res.body).to.have.property('related');
          expect(res.body.tags).to.eql(publicGroup.tags);
          expect(res.body).to.have.property('isSupercollective', false);
          expect(res.body.stripeAccount).to.have.property('stripePublishableKey', stripeMock.accounts.create.keys.publishable);
          done();
        });
    });

    it('successfully get a group by its slug (case insensitive)', (done) => {
      request(app)
        .get(`/groups/${publicGroup.slug.toUpperCase()}?api_key=${application.api_key}`)
        .expect(200)
        .end((e, res) => {
          expect(e).to.not.exist;
          expect(res.body).to.have.property('id', publicGroup.id);
          expect(res.body).to.have.property('name', publicGroup.name);
          expect(res.body).to.have.property('isActive', true);
          expect(res.body).to.have.property('stripeAccount');
          expect(res.body.stripeAccount).to.have.property('stripePublishableKey', stripeMock.accounts.create.keys.publishable);
          done();
        });
    });

    describe('Transactions/Budget', () => {

      let group2;
      const transactions = [];
      let totTransactions = 0;
      let totDonations = 0;

      // Create group2.
      beforeEach('create group 2', () =>
        models.Group.create(_.omit(utils.data('group2'),['slug']))
          .tap(g => group2 = g)
          .then(() => group2.addUserWithRole(user, roles.HOST)));

      // Create transactions for publicGroup.
      beforeEach('create transactions for public group', (done) => {
        async.each(transactionsData, (transaction, cb) => {
          if (transaction.amount < 0)
            totTransactions += transaction.amount;
          else
            totDonations += transaction.amount;

          request(app)
            .post(`/groups/${publicGroup.id}/transactions`)
            .set('Authorization', `Bearer ${user.jwt()}`)
            .send({
              api_key: application.api_key,
              transaction: _.extend({}, transaction, { approved: true })
            })
            .expect(200)
            .end((e, res) => {
              expect(e).to.not.exist;
              transactions.push(res.body);
              cb();
            });
        }, done);
      });

      // Create a subscription for PublicGroup.
      beforeEach(() => models.Subscription
        .create(utils.data('subscription1'))
        .then(subscription => models.Donation.create({
          amount: 999,
          currency: 'USD',
          UserId: user.id,
          GroupId: publicGroup.id,
          SubscriptionId: subscription.id
        }))
        .then(donation => models.Transaction.createFromPayload({
            transaction: Object.assign({}, transactionsData[7], { DonationId: donation.id}),
            user,
            group: publicGroup,
          })));

      it('successfully get a group with remaining budget and yearlyIncome', (done) => {
        request(app)
          .get(`/groups/${publicGroup.id}`)
          .send({
            api_key: application.api_key
          })
          .expect(200)
          .end((e, res) => {
            expect(e).to.not.exist;
            const g = res.body;
            expect(g).to.have.property('balance', parseInt((totDonations + totTransactions + transactionsData[7].amount + transactionsData[8].amount).toFixed(0), 10));
            expect(g).to.have.property('yearlyIncome', (transactionsData[7].amount + transactionsData[7].amount * 12)); // one is a single payment and other is a subscription
            done();
          });
      });

      it('successfully get a group\'s users if it is public', (done) => {
        request(app)
          .get(`/groups/${publicGroup.id}/users?api_key=${application.api_key}`)
          .expect(200)
          .end((e, res) => {
            expect(e).to.not.exist;
            const userData = res.body[0];
            expect(userData.firstName).to.equal(user.public.firstName);
            expect(userData.lastName).to.equal(user.public.lastName);
            expect(userData.name).to.equal(user.public.name);
            expect(userData.username).to.equal(user.public.username);
            expect(userData.role).to.equal(roles.HOST);
            expect(userData.tier).to.equal('host');
            done();
          });
      });

    });

    describe('Supercollective', () => {
      const data = {"utmSource":"undefined","githubContributors":{"staltz":1710,"TylorS":165,"Frikki":24,"ntilwalli":11,"pH200":10,"laszlokorte":7,"shvaikalesh":7,"Cmdv":7,"whitecolor":6,"Widdershin":4,"greenkeeperio-bot":4,"ccapndave":3,"chromakode":3,"bumblehead":3,"carloslfu":2,"niieani":2,"aqum":2,"craigmichaelmartin":2,"dobrite":2,"erykpiast":2,"Hypnosphi":2,"bloodyKnuckles":2,"mxstbr":2,"michalvankodev":2,"raquelxmoss":2,"secobarbital":2,"schrepfler":2,"SteveALee":2,"wbreakell":2,"arnodenuijl":2,"naruaway":2,"chadrien":2,"nlarche":1,"bcbcarl":1,"wyqydsyq":1,"voronianski":1,"dmitriid":1,"hhariri":1,"arlair":1,"harrywincup":1,"ivan-kleshnin":1,"jmeas":1,"joakimbeng":1,"kay-is":1,"krawaller":1,"leesiongchan":1,"ludovicofischer":1,"Maximilianos":1,"MicheleBertoli":1,"AdrianoFerrari":1,"axefrog":1,"benjyhirsch":1,"phadej":1,"pasih":1,"paulkogel":1,"pe3":1,"piamancini":1,"stevenmathews":1,"travenasty":1,"Vinnl":1,"psychowico":1,"wcastand":1,"fiatjaf":1,"iambumblehead":1,"joneshf":1,"m90":1,"mikekidder":1,"mz3":1,"tautvilas":1}};
      const supercollectiveData = utils.data('group4');
      supercollectiveData.users = [{email:'testuser@test.com', role: roles.MEMBER}];
      let supercollective;

      // Create supercollective
      beforeEach('create supercollective', (done) => {
        request(app)
          .post('/groups')
          .send({
            api_key: application.api_key,
            group: supercollectiveData
          })
          .expect(200)
          .end((e, res) => {
            expect(e).to.not.exist;
            models.Group
              .findById(parseInt(res.body.id))
              .tap((g) => {
                supercollective = g;
                done();
              })
              .catch(done);
          });
      });

      beforeEach('create a second group', () => {
        return request(app).post('/groups')
          .send({
            api_key: application.api_key,
            group: Object.assign({}, utils.data('group2'), { users: [{email:userData3.email, role: roles.MEMBER}], data })
          })
          .expect(200);
      });

      it('successfully get a supercollective with data', (done) => {
        request(app)
          .get(`/groups/${supercollective.slug.toUpperCase()}?api_key=${application.api_key}`)
          .expect(200)
          .end((e, res) => {
            expect(e).to.not.exist;
            expect(res.body).to.have.property('id', supercollective.id);
            expect(res.body).to.have.property('name', supercollective.name);
            expect(res.body).to.have.property('isSupercollective', supercollective.isSupercollective);
            expect(res.body).to.have.property('superCollectiveData')
            expect(res.body.superCollectiveData.length).to.eql(1);
            expect(res.body.superCollectiveData[0].contributorsCount).to.eql(Object.keys(data.githubContributors).length);
            expect(res.body.contributorsCount).to.equal(Object.keys(data.githubContributors).length);
            expect(res.body.superCollectiveData[0].publicUrl).to.contain('wwcode-austin');
            expect(res.body.superCollectiveData[0]).to.have.property('settings');
            done();
          })
      });

      it('successfully get contributors across all sub collectives', (done) => {
        request(app)
          .get(`/groups/${supercollective.slug}/users?api_key=${application.api_key}`)
          .expect(200)
          .end((e, res) => {
            expect(e).to.not.exist;
            expect(res.body.length).to.equal(3);
            done();
          });
      });
    });
  });

  /**
   * Update.
   */
  describe('#update', () => {

    let group;
    let user2;
    let user3;
    let user4;
    const groupNew = {
      name: 'new name',
      mission: 'new mission',
      description: 'new desc',
      longDescription: 'long description',
      whyJoin: 'because you should',
      budget: 1000000,
      burnrate: 10000,
      logo: 'http://opencollective.com/assets/logo.svg',
      video: 'http://opencollective.com/assets/video.mp4',
      image: 'http://opencollective.com/assets/image.jpg',
      backgroundImage: 'http://opencollective.com/assets/backgroundImage.png',
      expensePolicy: 'expense policy',
      isActive: true,
      settings: { lang: 'fr' },
      otherprop: 'value'
    };

    // Create the group with user.
    beforeEach('create public group with host', (done) => {
      request(app)
        .post('/groups')
        .send({
          api_key: application.api_key,
          group: Object.assign({}, publicGroupData, { slug: 'another', users: [ Object.assign({}, userData, { role: roles.HOST} )]})
        })
        .expect(200)
        .end((e, res) => {
          expect(e).to.not.exist;
          models.Group
            .findById(parseInt(res.body.id))
            .tap((g) => {
              group = g;
              done();
            })
            .catch(done);
        });
    });

    // Create another user.
    beforeEach(() => models.User.create(utils.data('user2')).tap(u => user2 = u));

    // Create another user that is a backer.
    beforeEach(() => models.User.create(utils.data('user3'))
      .tap(u => user3 = u)
      .then(() => group.addUserWithRole(user3, roles.BACKER)));

    // Create another user that is a member.
    beforeEach(() => models.User.create(utils.data('user4'))
      .tap(u => user4 = u)
      .then(() => group.addUserWithRole(user4, roles.MEMBER)));

    it('fails updating a group if not authenticated', (done) => {
      request(app)
        .put(`/groups/${group.id}`)
        .send({
          api_key: application.api_key,
          group: groupNew
        })
        .expect(401)
        .end(done);
    });

    it('fails updating a group if the user authenticated has no access', (done) => {
      request(app)
        .put(`/groups/${group.id}`)
        .set('Authorization', `Bearer ${user2.jwt()}`)
        .send({
          api_key: application.api_key,
          group: groupNew
        })
        .expect(403)
        .end(done);
    });

    it('fails updating a group if the user authenticated is a viewer', (done) => {
      request(app)
        .put(`/groups/${group.id}`)
        .set('Authorization', `Bearer ${user3.jwt()}`)
        .send({
          api_key: application.api_key,
          group: groupNew
        })
        .expect(403)
        .end(done);
    });

    it('fails updating a group if no data passed', (done) => {
      request(app)
        .put(`/groups/${group.id}?api_key=${application.api_key}`)
        .set('Authorization', `Bearer ${user.jwt()}`)
        .expect(400)
        .end(done);
    });

    it('successfully updates a group if authenticated as a MEMBER', (done) => {
      request(app)
        .put(`/groups/${group.id}`)
        .set('Authorization', `Bearer ${user4.jwt()}`)
        .send({
          api_key: application.api_key,
          group: groupNew
        })
        .expect(200)
        .end(done);
    });

    it('successfully udpates a group if authenticated as a user', (done) => {
      request(app)
        .put(`/groups/${group.id}`)
        .set('Authorization', `Bearer ${user.jwt()}`)
        .send({
          api_key: application.api_key,
          group: groupNew
        })
        .expect(200)
        .end((e, res) => {
          expect(e).to.not.exist;
          expect(res.body).to.have.property('id', group.id);
          expect(res.body).to.have.property('name', groupNew.name);
          expect(res.body).to.have.property('mission', groupNew.mission);
          expect(res.body).to.have.property('description', groupNew.description);
          expect(res.body).to.have.property('longDescription', groupNew.longDescription);
          expect(res.body).to.have.property('whyJoin', groupNew.whyJoin);
          expect(res.body.settings).to.have.property('lang', groupNew.settings.lang);
          expect(res.body).to.have.property('budget', groupNew.budget);
          expect(res.body).to.have.property('burnrate', groupNew.burnrate);
          expect(res.body).to.have.property('logo', groupNew.logo);
          expect(res.body).to.have.property('video', groupNew.video);
          expect(res.body).to.have.property('image', groupNew.image);
          expect(res.body).to.have.property('backgroundImage', groupNew.backgroundImage);
          expect(res.body).to.have.property('expensePolicy', groupNew.expensePolicy);
          expect(res.body).to.have.property('isActive', groupNew.isActive);
          expect(res.body).to.not.have.property('otherprop');
          expect(new Date(res.body.createdAt).getTime()).to.equal(new Date(group.createdAt).getTime());
          expect(new Date(res.body.updatedAt).getTime()).to.not.equal(new Date(group.updatedAt).getTime());
          done();
        });
    });

    it('successfully create a group with HOST and assign same person to be a MEMBER and a BACKER', () =>
      /* TODO: this works but we'll need to do a lot refactoring.
       * Need to find a way to call this with one line: like group.addUser()
       */
      models.UserGroup.create({
        UserId: user3.id,
        GroupId: group.id,
        role: roles.MEMBER
      })
      .then(() => models.UserGroup.findAll())
      .tap(rows => expect(rows.length).to.equal(4)));
  });

});<|MERGE_RESOLUTION|>--- conflicted
+++ resolved
@@ -108,35 +108,8 @@
               _.assign(_.omit(userData2, 'password'), {role: roles.MEMBER}),
               _.assign(_.omit(userData3, 'password'), {role: roles.MEMBER})];
 
-<<<<<<< HEAD
         group = Object.assign({}, publicGroupData, {users})
         group.HostId = user.id;
-=======
-      request(app)
-        .post('/groups')
-        .send({
-          api_key: application.api_key,
-          group: g
-        })
-        .expect(200)
-        .end((e, res) => {
-          expect(e).to.not.exist;
-          expect(res.body).to.have.property('id');
-          expect(res.body).to.have.property('name');
-          expect(res.body).to.have.property('mission');
-          expect(res.body).to.have.property('description');
-          expect(res.body).to.have.property('longDescription');
-          expect(res.body).to.have.property('logo');
-          expect(res.body).to.have.property('video');
-          expect(res.body).to.have.property('image');
-          expect(res.body).to.have.property('backgroundImage');
-          expect(res.body).to.have.property('expensePolicy');
-          expect(res.body).to.have.property('createdAt');
-          expect(res.body).to.have.property('updatedAt');
-          expect(res.body).to.have.property('twitterHandle');
-          expect(res.body).to.have.property('website');
-          expect(res.body).to.have.property('isActive', true);
->>>>>>> 85823e08
 
         request(app)
           .post('/groups')
@@ -178,7 +151,7 @@
         expect(response).to.have.property('updatedAt');
         expect(response).to.have.property('twitterHandle');
         expect(response).to.have.property('website');
-        expect(response).to.have.property('isActive', false);
+        expect(response).to.have.property('isActive', true);
       });
 
       it('assigns the users as members', () => {
